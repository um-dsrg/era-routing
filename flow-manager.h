--- conflicted
+++ resolved
@@ -36,15 +36,6 @@
 
     friend std::ostream& operator<< (std::ostream& output, Flow& flow)
     {
-<<<<<<< HEAD
-      return output << "Id: " << flow.id << " Source: " << flow.source << " Destination: "
-                    << flow.destination << "\n"
-                    << "Port Number: " << flow.portNumber << " Data Rate: " << flow.dataRate
-                    << "Mbps\n"
-                    << "Packet Size: " << flow.packetSize << "Bytes Num Of Packets: "
-                    << flow.numOfPackets << " Protocol: " << flow.protocol << "\n"
-                    << "Start Time: " << flow.startTime << "s End Time: " << flow.endTime << "s";
-=======
       output << "Id: " << flow.id << " Source: " << flow.source << " Destination: "
              << flow.destination << "\n"
              << "Dst Port Number: " << flow.dstPortNumber;
@@ -61,7 +52,6 @@
         output << "TCP Data Flow ID: " << flow.tcpFlowId;
 
       return output;
->>>>>>> 772e8390
     }
   };
 
